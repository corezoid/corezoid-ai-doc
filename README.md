--- conflicted
+++ resolved
@@ -1,11 +1,11 @@
-# Corezoid Documentation
+# Corezoid AI Documentation
 
-This repository contains comprehensive documentation for Corezoid, a process engine platform for
-creating business processes, services, and applications.
+This repository contains comprehensive documentation for Corezoid AI, a process engine platform for
+creating business processes, services, and applications powered by artificial intelligence. The documentation is enhanced with AI capabilities to provide better guidance and examples.
 
 ## 🔍 Overview
 
-Corezoid is a powerful process engine that enables:
+Corezoid AI is a powerful process engine that enables:
 - Visual design of business processes through connected nodes
 - Data processing with various node types (API calls, code execution, conditions)
 - Integration with external systems through standardized interfaces
@@ -186,8 +186,4 @@
 
 ## 📄 License
 
-<<<<<<< HEAD
-Proprietary - All rights reserved.
-=======
 MIT License - See LICENSE file for details.
->>>>>>> c0c21989
